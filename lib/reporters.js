--- conflicted
+++ resolved
@@ -30,11 +30,7 @@
     }
 
     // jscs:disable requireCamelCaseOrUpperCaseIdentifiers
-<<<<<<< HEAD
-    this.dogApi = new dogapi({api_key: apiKey, app_key: appKey});
-=======
-    dogapi.initialize({api_key: apiKey});
->>>>>>> 7267dce7
+    dogapi.initialize({api_key: apiKey, app_key: appKey});
     // jscs:enable requireCamelCaseOrUpperCaseIdentifiers
 }
 
